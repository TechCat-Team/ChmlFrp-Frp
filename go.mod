module github.com/fatedier/frp

go 1.20

require (
	github.com/armon/go-socks5 v0.0.0-20160902184237-e75332964ef5
	github.com/coreos/go-oidc/v3 v3.6.0
	github.com/fatedier/beego v0.0.0-20171024143340-6c6a4f5bd5eb
	github.com/fatedier/golib v0.1.1-0.20230725122706-dcbaee8eef40
	github.com/fatedier/kcp-go v2.0.4-0.20190803094908-fe8645b0a904+incompatible
	github.com/go-playground/validator/v10 v10.14.1
	github.com/google/uuid v1.3.0
	github.com/gorilla/mux v1.8.0
	github.com/gorilla/websocket v1.5.0
	github.com/hashicorp/yamux v0.1.1
	github.com/onsi/ginkgo/v2 v2.11.0
	github.com/onsi/gomega v1.27.8
	github.com/pion/stun v0.6.1
	github.com/pires/go-proxyproto v0.7.0
	github.com/prometheus/client_golang v1.16.0
	github.com/quic-go/quic-go v0.36.2
	github.com/rodaine/table v1.1.0
	github.com/samber/lo v1.38.1
	github.com/spf13/cobra v1.7.0
	github.com/stretchr/testify v1.9.0
	golang.org/x/net v0.12.0
	golang.org/x/oauth2 v0.10.0
	golang.org/x/sync v0.3.0
	golang.org/x/time v0.3.0
	gopkg.in/ini.v1 v1.67.0
	k8s.io/apimachinery v0.27.4
	k8s.io/client-go v0.27.4
)

require (
	github.com/go-ole/go-ole v1.2.6 // indirect
	github.com/tklauser/go-sysconf v0.3.14 // indirect
	github.com/tklauser/numcpus v0.8.0 // indirect
	github.com/yusufpapurcu/wmi v1.2.4 // indirect
)

require (
	github.com/Azure/go-ntlmssp v0.0.0-20200615164410-66371956d46c // indirect
	github.com/beorn7/perks v1.0.1 // indirect
	github.com/cespare/xxhash/v2 v2.2.0 // indirect
	github.com/davecgh/go-spew v1.1.1 // indirect
	github.com/gabriel-vasile/mimetype v1.4.2 // indirect
	github.com/go-jose/go-jose/v3 v3.0.0 // indirect
	github.com/go-logr/logr v1.2.4 // indirect
	github.com/go-playground/locales v0.14.1 // indirect
	github.com/go-playground/universal-translator v0.18.1 // indirect
	github.com/go-task/slim-sprig v0.0.0-20230315185526-52ccab3ef572 // indirect
	github.com/golang/mock v1.6.0 // indirect
	github.com/golang/protobuf v1.5.3 // indirect
	github.com/golang/snappy v0.0.4 // indirect
	github.com/google/go-cmp v0.6.0 // indirect
	github.com/google/pprof v0.0.0-20210720184732-4bb14d4b1be1 // indirect
	github.com/inconshreveable/mousetrap v1.1.0 // indirect
	github.com/klauspost/cpuid/v2 v2.0.6 // indirect
	github.com/klauspost/reedsolomon v1.9.15 // indirect
	github.com/kr/text v0.2.0 // indirect
	github.com/leodido/go-urn v1.2.4 // indirect
	github.com/matttproud/golang_protobuf_extensions v1.0.4 // indirect
	github.com/pion/dtls/v2 v2.2.7 // indirect
	github.com/pion/logging v0.2.2 // indirect
	github.com/pion/transport/v2 v2.2.1 // indirect
	github.com/pkg/errors v0.9.1 // indirect
	github.com/pmezard/go-difflib v1.0.0 // indirect
	github.com/prometheus/client_model v0.3.0 // indirect
	github.com/prometheus/common v0.42.0 // indirect
	github.com/prometheus/procfs v0.10.1 // indirect
	github.com/quic-go/qtls-go1-19 v0.3.2 // indirect
	github.com/quic-go/qtls-go1-20 v0.2.2 // indirect
	github.com/rogpeppe/go-internal v1.11.0 // indirect
	github.com/shirou/gopsutil v2.21.11+incompatible
	github.com/spf13/pflag v1.0.5 // indirect
	github.com/templexxx/cpufeat v0.0.0-20180724012125-cef66df7f161 // indirect
	github.com/templexxx/xor v0.0.0-20191217153810-f85b25db303b // indirect
	github.com/tjfoc/gmsm v1.4.1 // indirect
	golang.org/x/crypto v0.11.0 // indirect
	golang.org/x/exp v0.0.0-20221205204356-47842c84f3db // indirect
	golang.org/x/mod v0.10.0 // indirect
<<<<<<< HEAD
	golang.org/x/sys v0.20.0 // indirect
=======
	golang.org/x/sys v0.19.0 // indirect
>>>>>>> 3cdc3ffd
	golang.org/x/text v0.11.0 // indirect
	golang.org/x/tools v0.9.3 // indirect
	google.golang.org/appengine v1.6.7 // indirect
	google.golang.org/protobuf v1.31.0 // indirect
	gopkg.in/yaml.v3 v3.0.1 // indirect
	k8s.io/utils v0.0.0-20230209194617-a36077c30491 // indirect
)

// TODO(fatedier): Temporary use the modified version, update to the official version after merging into the official repository.
replace github.com/hashicorp/yamux => github.com/fatedier/yamux v0.0.0-20230628132301-7aca4898904d<|MERGE_RESOLUTION|>--- conflicted
+++ resolved
@@ -80,11 +80,7 @@
 	golang.org/x/crypto v0.11.0 // indirect
 	golang.org/x/exp v0.0.0-20221205204356-47842c84f3db // indirect
 	golang.org/x/mod v0.10.0 // indirect
-<<<<<<< HEAD
 	golang.org/x/sys v0.20.0 // indirect
-=======
-	golang.org/x/sys v0.19.0 // indirect
->>>>>>> 3cdc3ffd
 	golang.org/x/text v0.11.0 // indirect
 	golang.org/x/tools v0.9.3 // indirect
 	google.golang.org/appengine v1.6.7 // indirect
